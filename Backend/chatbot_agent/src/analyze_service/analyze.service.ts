--- conflicted
+++ resolved
@@ -40,24 +40,7 @@
 
   async analyzeQuestion(question: string): Promise<AnalyzeResult> {
     try {
-<<<<<<< HEAD
-      const similarQuestions = await this.getSimilarQuestions(question);
-      return `Analyzed question: ${question}`;
-    } catch (e) {
-      this.logger.error(e);
-      throw e;
-    }
-  }
-
-  private async getSimilarQuestions(question: string): Promise<RagQuestion> {
-    try {
-      const ragServiceUrl = this.configService.get<string>('RAG_SERVICE_URL');
-      const response = await axios.post(`${ragServiceUrl}/rag/similar`, { question });
-      return response.data;
-    } catch (error) {
-      this.logger.error('Error getting similar questions:', error);
-      throw error;
-=======
+
       const reformulation = await this.reformulateQuestion(question);
       const { keywords, entities } =
         await this.extractKeywordsAndEntities(question);
@@ -376,7 +359,6 @@
     } catch (e) {
       console.log(e);
       return null;
->>>>>>> 3688bf1c
     }
   }
 }