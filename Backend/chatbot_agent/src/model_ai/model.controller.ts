--- conflicted
+++ resolved
@@ -154,7 +154,7 @@
     }
   }
 
-<<<<<<< HEAD
+
   @Post('query-run')
   async queryAndRun(@Body() queryDto: QueryDto): Promise<any> {
     this.logger.log(`Received RAG query and run request: ${queryDto.question}`);
@@ -164,30 +164,7 @@
       const ragResponse = await this.modelService.generateResponse(
         queryDto.question,
       );
-=======
-  @Post('similarity-check')
-  async checkSimilarity(
-    @Body() queryDto: QueryDto,
-  ): Promise<SimilarityResponseDto> {
-    this.logger.log(`Checking similarity for question: ${queryDto.question}`);
-
-    try {
-      // Obtenir toutes les questions similaires du service RAG
-      const similarQuestions =
-        await this.modelService.getSimilarQuestionsPublic(queryDto.question);
-
-      // Si aucune question similaire, retourner directement "pas de similarité"
-      if (!similarQuestions || similarQuestions.length === 0) {
-        return { result: 'pas de similarité' };
-      }
-
-      // Demander au modèle de vérifier la similarité
-      const similarQuestion =
-        await this.modelService.getSelectedQuestionOrSimilarity(
-          queryDto.question,
-          similarQuestions,
-        );
->>>>>>> 183677c6
+
 
       // 2. Envoyer la requête au contrôleur querier via HTTP
       const querierUrl = 'http://localhost:3001/query/rag';
